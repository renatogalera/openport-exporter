--- conflicted
+++ resolved
@@ -1,9 +1,9 @@
 # Override the generated full name
 fullnameOverride: "openport-exporter"
-<<<<<<< HEAD
 # Optional shorter name override
 nameOverride: ""
 
+# The container image to deploy
 image:
   repository: ghcr.io/renatogalera/openport-exporter
   # If empty, the chart's appVersion will be used
@@ -13,7 +13,7 @@
   pullSecrets: []
   # - name: my-regcred
 
-# How many replicas of the exporter
+# Replica count for the Deployment
 replicaCount: 1
 
 # Port the container will LISTEN on (exporter binds to LISTEN_PORT env)
@@ -31,53 +31,19 @@
 podAnnotations: {}
 podLabels: {}
 
-# Pod Disruption Budget
-=======
-# The container image to deploy
-image:
-  repository: ghcr.io/renatogalera/openport-exporter
-  tag: v0.2.0
-  pullPolicy: "IfNotPresent"
-# Replica count for the Deployment
-replicaCount: 1
-deployment:
-  annotations: {}
-  labels: {}
 # Pod disruption budget settings
->>>>>>> c9712599
 podDisruptionBudget:
   enabled: false
   minAvailable: 1
-<<<<<<< HEAD
   # maxUnavailable: ""
 
-serviceAccount:
-  create: true
-  name: ""
-  annotations: {}
-  automount: true
-
-# Extra environment variables (simple name/value pairs)
-extraEnv: []
-#  - name: EXAMPLE_ENV
-#    value: "someValue"
-
-# Extra CLI args to pass to the exporter
-extraArgs: []
-#  - --log.level=info
-#  - --log.format=json
-#  - --metrics.path=/metrics
-#  - --listen.port=9919
-#  - --address=localhost
-#  - --collector.go
-#  - --collector.build_info=false
-
-=======
-  maxUnavailable: ""
 # Kubernetes service account
 serviceAccount:
   create: true
   name: ""
+  annotations: {}
+  automount: true
+
 # Add environment variables that the container should use
 extraEnv: []
 # - name: EXAMPLE_ENV
@@ -94,24 +60,12 @@
 # - --config.path=/app/config.yaml
 # - --collector.go                   # enable Go runtime metrics
 # - --collector.build_info=false     # disable build_info collector
-# Prober endpoint (opt-in, disabled by default):
+# Prober flags (legacy; prefer config.targets/scheduler/modules)
 # - --prober.enable
-# - --prober.allow_cidr=192.168.0.0/16       # repeatable
-# - --prober.allow_cidr=10.0.0.0/8           # repeatable
-# - --prober.client_allow_cidr=10.0.0.0/8    # repeatable (client IPs)
-# - --prober.rate_limit=1
-# - --prober.burst=1
-# - --prober.max_cidr_size=24
-# - --prober.max_concurrent=1
-# - --prober.max_ports=4096
-# - --prober.max_targets=32
-# - --prober.default_timeout=10s
-# - --prober.auth_token=changeme
-# - --prober.basic_user=user
-# - --prober.basic_pass=pass
+# - --prober.allow_cidr=192.168.0.0/16
+# - --prober.client_allow_cidr=10.0.0.0/8
 
 # Resource requests and limits
->>>>>>> c9712599
 resources:
   requests:
     memory: "256Mi"
@@ -119,49 +73,21 @@
   limits:
     memory: "512Mi"
     cpu: "500m"
-<<<<<<< HEAD
-
+
+# Node scheduling
 nodeSelector: {}
 tolerations: []
 affinity: {}
 topologySpreadConstraints: []
 priorityClassName: ""
 
-# Pod security context (pod-level)
-podSecurityContext: {}
-  # runAsUser: 1000
-  # runAsGroup: 1000
-  # fsGroup: 2000
-  # seccompProfile:
-  #   type: RuntimeDefault
-=======
-# Node scheduling
-nodeSelector: {}
-tolerations: []
-affinity: {}
 # SecurityContext at the Pod level
 podSecurityContext: {}
-# Example:
-# runAsUser: 1000
-# fsGroup: 2000
->>>>>>> c9712599
-
-# Container security context (container-level)
+
+# Container SecurityContext
 containerSecurityContext: {}
-<<<<<<< HEAD
-  # allowPrivilegeEscalation: false
-  # runAsNonRoot: true
-  # capabilities:
-  #   add: ["NET_RAW"]   # Required for SYN scans; remove if use_syn_scan=false
-=======
-# Example:
-# privileged: true
-# capabilities:
-#   add:
-#     - NET_ADMIN
-#     - NET_RAW
->>>>>>> c9712599
-
+
+# Readiness and Liveness probes configuration
 readinessProbe:
   enabled: true
   path: "/-/ready"
@@ -169,6 +95,7 @@
   periodSeconds: 10
   timeoutSeconds: 3
   failureThreshold: 3
+
 livenessProbe:
   enabled: true
   path: "/-/healthy"
@@ -176,11 +103,8 @@
   periodSeconds: 10
   timeoutSeconds: 3
   failureThreshold: 3
-<<<<<<< HEAD
-
-=======
+
 # Ingress configuration
->>>>>>> c9712599
 ingress:
   enabled: false
   className: ""
@@ -193,29 +117,18 @@
   #        pathType: Prefix
   annotations: {}
   tls: []
-<<<<<<< HEAD
   #  - hosts: ["openport.example.com"]
   #    secretName: openport-tls-cert
 
-=======
-  # Example:
-  # tls:
-  #   - hosts:
-  #     - "openport.example.com"
-  #     secretName: "openport-tls-cert"
 # Service configuration
->>>>>>> c9712599
 service:
   type: ClusterIP
   port: 9919
   annotations: {}
-<<<<<<< HEAD
   labels: {}
   # nodePort: 309919   # if type=NodePort
 
-=======
 # Prometheus ServiceMonitor configuration
->>>>>>> c9712599
 serviceMonitor:
   enabled: false
   interval: 30s
@@ -223,23 +136,16 @@
   labels: {}
   annotations: {}
   namespace: ""
-<<<<<<< HEAD
   # Advanced relabelings (optional)
   relabelings: []
   metricRelabelings: []
 
-configMap:
-  labels: {}
-  annotations: {}
-
-# ---- Exporter configuration (rendered as /app/config.yaml) ----
-=======
 # Additional labels and annotations for the ConfigMap (optional)
 configMap:
   labels: {}
   annotations: {}
+
 # Config file data mapped to config.yaml
->>>>>>> c9712599
 config:
   server:
     port: 9919
@@ -279,7 +185,6 @@
 
   # Background targets (module is currently ignored by background scheduler)
   targets:
-<<<<<<< HEAD
     - name: "dmz_ssh"
       target: "192.168.1.0/24"
       port_range: "22"
@@ -341,44 +246,3 @@
       use_syn_scan: false
       max_retries: 2
       host_timeout: 120
-=======
-    - "192.168.1.0/24"
-    - "10.0.0.0/24"
-  # Prober configuration (YAML; prefer this over extraArgs)
-  prober:
-    enabled: false
-    allow_cidrs: [] # e.g., ["10.0.0.0/8", "192.168.0.0/16"]
-    client_allow_cidrs: [] # who can call /probe (client IPs)
-    rate_limit: 1
-    burst: 1
-    max_cidr_size: 24
-    max_concurrent: 1
-    default_timeout: "10s"
-    max_ports: 4096
-    max_targets: 32
-    auth_token: ""
-    basic_user: ""
-    basic_pass: ""
-    # Prober modules (optional presets)
-    modules:
-      tcp_syn_fast:
-        protocol: tcp
-        ports: "22,80,443,1000-1024"
-        use_syn_scan: true
-        min_rate: 2000
-        min_parallelism: 1000
-        max_retries: 3
-        host_timeout: 180
-        disable_host_discovery: true
-      tcp_connect_safe:
-        protocol: tcp
-        ports: "22,80,443"
-        use_syn_scan: false
-        max_retries: 2
-        host_timeout: 120
-      udp_basic:
-        protocol: udp
-        ports: "53,123"
-        max_retries: 3
-        host_timeout: 120
->>>>>>> c9712599
