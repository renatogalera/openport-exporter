--- conflicted
+++ resolved
@@ -3,15 +3,10 @@
 description: A Helm chart for deploying OpenPort Exporter with extended Kubernetes features
 type: application
 version: 0.1.0
-<<<<<<< HEAD
-appVersion: "0.1.0"
-
-=======
 appVersion: "v0.2.0"
 maintainers:
   - name: "Renato Guilhermini"
     email: "rennato@gmail.com"
->>>>>>> c9712599
 sources:
   - https://github.com/renatogalera/openport-exporter
 keywords:
